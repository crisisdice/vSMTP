/**
 * vSMTP mail transfer agent
<<<<<<< HEAD
 * Copyright (C) 2021 viridIT SAS
=======
 * Copyright (C) 2022 viridIT SAS
>>>>>>> ced6e73e
 *
 * This program is free software: you can redistribute it and/or modify it under
 * the terms of the GNU General Public License as published by the Free Software
 * Foundation, either version 3 of the License, or any later version.
 *
 *  This program is distributed in the hope that it will be useful, but WITHOUT
 * ANY WARRANTY; without even the implied warranty of MERCHANTABILITY or FITNESS
 * FOR A PARTICULAR PURPOSE.  See the GNU General Public License for more details.
 *
 * You should have received a copy of the GNU General Public License along with
 * this program. If not, see https://www.gnu.org/licenses/.
 *
**/
<<<<<<< HEAD
// TODO: have a ConfigBuilder struct
use serde_with::{serde_as, DisplayFromStr};

use crate::smtp::state::StateSMTP;

use super::{
    custom_code::{CustomSMTPCode, SMTPCode},
    default::DEFAULT_CONFIG,
};

#[derive(Debug, Clone, serde::Deserialize)]
=======
use serde_with::{serde_as, DisplayFromStr};

use crate::smtp::{code::SMTPReplyCode, state::StateSMTP};

use super::service::Service;

/// vSMTP's system server information
#[derive(Debug, Clone, PartialEq, Eq, serde::Deserialize, serde::Serialize)]
#[serde(deny_unknown_fields)]
>>>>>>> ced6e73e
pub struct InnerServerConfig {
    /// Domain sent to the client in the 'Greetings'
    pub domain: String,
    /// Machine's user to run the daemon
    pub vsmtp_user: String,
    /// Machine's group to run the daemon
    pub vsmtp_group: String,
    /// TCP/IP address of the rfc5321#section-4.5.4.2
    #[serde(default = "InnerServerConfig::default_addr")]
    pub addr: std::net::SocketAddr,
    /// TCP/IP address of the rfc6409
    #[serde(default = "InnerServerConfig::default_addr_submission")]
    pub addr_submission: std::net::SocketAddr,
    /// TCP/IP address of the rfc8314
    #[serde(default = "InnerServerConfig::default_addr_submissions")]
    pub addr_submissions: std::net::SocketAddr,
    /// The number of available worker thread in the runtime
    /// (default is the number of cores available to the system)
    #[serde(default = "num_cpus::get")]
    pub thread_count: usize,
}

<<<<<<< HEAD
#[derive(Debug, Clone, serde::Deserialize)]
=======
/// vSMTP's system logs information
#[derive(Debug, Clone, PartialEq, Eq, serde::Deserialize, serde::Serialize)]
#[serde(deny_unknown_fields)]
>>>>>>> ced6e73e
pub struct InnerLogConfig {
    /// path of the vSMTP's system output
    #[serde(default = "InnerLogConfig::default_file")]
    pub file: std::path::PathBuf,
    // TODO: improve that
    /// Control the level of logging in the different area of the program
    ///
    /// keys are: [receiver, resolver, rules, deliver]
    #[serde(default)]
    pub level: std::collections::HashMap<String, log::LevelFilter>,
}

<<<<<<< HEAD
#[derive(Debug, Clone, PartialEq, serde::Deserialize)]
=======
/// vSMTP's application logs information
#[derive(Debug, Clone, PartialEq, Eq, serde::Deserialize, serde::Serialize)]
#[serde(deny_unknown_fields)]
pub struct InnerUserLogConfig {
    /// path of the vSMTP's application output
    pub file: std::path::PathBuf,
    /// level of the logs
    pub level: log::LevelFilter,
    // TODO: should not be optional
    /// format of the output of the logger following the log4rs [pattern]
    ///
    /// [pattern]: https://docs.rs/log4rs/latest/log4rs/encode/pattern/index.html
    #[serde(default)]
    pub format: Option<String>,
}

/// vSMTP's TLS security level
///
/// If a TLS configuration is provided, configure how the connection should be treated
#[derive(Debug, Copy, Clone, PartialEq, Eq, serde::Deserialize, serde::Serialize)]
>>>>>>> ced6e73e
pub enum TlsSecurityLevel {
    /// Connection may stay in plain text for theirs transaction
    ///
    /// Connection may upgrade at any moment with a TLS tunnel (using STARTTLS mechanism)
    May,
    /// Connection must be under a TLS tunnel (using STARTTLS mechanism or using port 465)
    Encrypt,
}

<<<<<<< HEAD
#[derive(Debug, Clone, serde::Deserialize)]
=======
/// vSMTP's TLS Server Name Identification (SNI) parameters
#[derive(Debug, Clone, PartialEq, Eq, serde::Deserialize, serde::Serialize)]
#[serde(deny_unknown_fields)]
>>>>>>> ced6e73e
pub struct SniKey {
    /// name of the domain
    pub domain: String,
<<<<<<< HEAD
    pub private_key: String,
    pub fullchain: String,
=======
    /// path of the private key
    pub private_key: std::path::PathBuf,
    /// path of the certificate
    pub fullchain: std::path::PathBuf,
    /// optional requirement of the SSL/TLS protocol version for the domain
>>>>>>> ced6e73e
    pub protocol_version: Option<ProtocolVersionRequirement>,
}

/// Using a wrapping struct for serialization
#[derive(Debug, Clone, PartialEq, Eq)]
pub struct ProtocolVersion(pub rustls::ProtocolVersion);

<<<<<<< HEAD
/// ```
/// use vsmtp::config::server_config::ProtocolVersion;
/// use vsmtp::config::server_config::ProtocolVersionRequirement;
///
/// #[derive(Debug, serde::Deserialize)]
/// struct S {
///     v: ProtocolVersionRequirement,
/// }
///
/// let s = toml::from_str::<S>("v = \"SSLv2\"").unwrap();
/// assert_eq!(s.v.0, vec![ProtocolVersion(rustls::ProtocolVersion::SSLv2)]);
/// let s = toml::from_str::<S>("v = \"0x0200\"").unwrap();
/// assert_eq!(s.v.0, vec![ProtocolVersion(rustls::ProtocolVersion::SSLv2)]);
///
/// let s = toml::from_str::<S>("v = \"SSLv3\"").unwrap();
/// assert_eq!(s.v.0, vec![ProtocolVersion(rustls::ProtocolVersion::SSLv3)]);
/// let s = toml::from_str::<S>("v = \"0x0300\"").unwrap();
/// assert_eq!(s.v.0, vec![ProtocolVersion(rustls::ProtocolVersion::SSLv3)]);
///
/// let s = toml::from_str::<S>("v = \"TLSv1.0\"").unwrap();
/// assert_eq!(s.v.0, vec![ProtocolVersion(rustls::ProtocolVersion::TLSv1_0)]);
/// let s = toml::from_str::<S>("v = \"0x0301\"").unwrap();
/// assert_eq!(s.v.0, vec![ProtocolVersion(rustls::ProtocolVersion::TLSv1_0)]);
///
/// let s = toml::from_str::<S>("v = \"TLSv1.1\"").unwrap();
/// assert_eq!(s.v.0, vec![ProtocolVersion(rustls::ProtocolVersion::TLSv1_1)]);
/// let s = toml::from_str::<S>("v = \"0x0302\"").unwrap();
/// assert_eq!(s.v.0, vec![ProtocolVersion(rustls::ProtocolVersion::TLSv1_1)]);
///
/// let s = toml::from_str::<S>("v = \"TLSv1.2\"").unwrap();
/// assert_eq!(s.v.0, vec![ProtocolVersion(rustls::ProtocolVersion::TLSv1_2)]);
/// let s = toml::from_str::<S>("v = \"0x0303\"").unwrap();
/// assert_eq!(s.v.0, vec![ProtocolVersion(rustls::ProtocolVersion::TLSv1_2)]);
///
/// let s = toml::from_str::<S>("v = \"TLSv1.3\"").unwrap();
/// assert_eq!(s.v.0, vec![ProtocolVersion(rustls::ProtocolVersion::TLSv1_3)]);
/// let s = toml::from_str::<S>("v = \"0x0304\"").unwrap();
/// assert_eq!(s.v.0, vec![ProtocolVersion(rustls::ProtocolVersion::TLSv1_3)]);
/// ```
///
/// ```
/// use vsmtp::config::server_config::ProtocolVersion;
/// use vsmtp::config::server_config::ProtocolVersionRequirement;
///
/// #[derive(Debug, serde::Deserialize)]
/// struct S {
///     v: ProtocolVersionRequirement,
/// }
///
/// let s = toml::from_str::<S>("v = [\"TLSv1.1\", \"TLSv1.2\", \"TLSv1.3\"]").unwrap();
/// assert_eq!(s.v.0, vec![
///     ProtocolVersion(rustls::ProtocolVersion::TLSv1_1),
///     ProtocolVersion(rustls::ProtocolVersion::TLSv1_2),
///     ProtocolVersion(rustls::ProtocolVersion::TLSv1_3),
/// ]);
/// ```
///
/// ```
/// use vsmtp::config::server_config::ProtocolVersion;
/// use vsmtp::config::server_config::ProtocolVersionRequirement;
///
/// #[derive(Debug, serde::Deserialize)]
/// struct S {
///     v: ProtocolVersionRequirement,
/// }
///
/// let s = toml::from_str::<S>("v = \"^TLSv1.1\"").unwrap();
/// assert_eq!(s.v.0, vec![
///     ProtocolVersion(rustls::ProtocolVersion::TLSv1_1),
///     ProtocolVersion(rustls::ProtocolVersion::TLSv1_2),
///     ProtocolVersion(rustls::ProtocolVersion::TLSv1_3),
/// ]);
///
/// let s = toml::from_str::<S>("v = \">=SSLv3\"").unwrap();
/// assert_eq!(s.v.0, vec![
///     ProtocolVersion(rustls::ProtocolVersion::SSLv3),
///     ProtocolVersion(rustls::ProtocolVersion::TLSv1_0),
///     ProtocolVersion(rustls::ProtocolVersion::TLSv1_1),
///     ProtocolVersion(rustls::ProtocolVersion::TLSv1_2),
///     ProtocolVersion(rustls::ProtocolVersion::TLSv1_3),
/// ]);
///
/// ```
#[derive(Debug, Clone, PartialEq, Eq)]
pub struct ProtocolVersionRequirement(pub Vec<ProtocolVersion>);

#[derive(Debug, Clone, serde::Deserialize)]
pub struct InnerTlsConfig {
    pub security_level: TlsSecurityLevel,
    pub protocol_version: ProtocolVersionRequirement,
    pub capath: Option<String>,
=======
#[doc(hidden)]
#[derive(Debug, Clone, PartialEq, Eq, serde::Serialize)]
pub struct ProtocolVersionRequirement(pub Vec<ProtocolVersion>);

/// vSMTP's TLS configuration
#[derive(Debug, Clone, PartialEq, Eq, serde::Deserialize, serde::Serialize)]
#[serde(deny_unknown_fields)]
pub struct InnerSmtpsConfig {
    /// see [TlsSecurityLevel]
    pub security_level: TlsSecurityLevel,
    /// requirement of the SSL/TLS protocol version
    pub protocol_version: ProtocolVersionRequirement,
    #[doc(hidden)]
    pub capath: std::path::PathBuf,
    /// Ignore the client's ciphersuite order. Instead, choose the top ciphersuite in the server list which is supported by the client.
>>>>>>> ced6e73e
    pub preempt_cipherlist: bool,
    /// path of the certificate
    pub fullchain: std::path::PathBuf,
    /// path of the private key
    pub private_key: std::path::PathBuf,
    /// maximum duration for the TLS handshake, produce a timeout too long
    #[serde(with = "humantime_serde")]
    pub handshake_timeout: std::time::Duration,
    /// optional array of [SniKey]
    pub sni_maps: Option<Vec<SniKey>>,
}

<<<<<<< HEAD
#[derive(Debug, Clone, serde::Deserialize)]
=======
/// specify how the client's error should be handled
#[derive(Debug, Clone, PartialEq, Eq, serde::Deserialize, serde::Serialize)]
#[serde(deny_unknown_fields)]
>>>>>>> ced6e73e
pub struct InnerSMTPErrorConfig {
    /// after counting @soft_count, the server will delay the connection (by sleeping) for a @delay duration
    ///
    /// -1 to disable
    pub soft_count: i64,
    /// after counting @hard_count, the server will close the connection
    ///
    /// -1 to disable
    pub hard_count: i64,
    /// duration slept after @soft_count error
    #[serde(with = "humantime_serde")]
    pub delay: std::time::Duration,
}

<<<<<<< HEAD
#[derive(Debug, Clone, serde::Deserialize)]
#[serde(transparent)]
=======
#[doc(hidden)]
#[derive(Debug, Clone, PartialEq, Eq, serde::Deserialize, serde::Serialize)]
#[serde(transparent)]
#[serde(deny_unknown_fields)]
>>>>>>> ced6e73e
pub struct DurationAlias {
    #[serde(with = "humantime_serde")]
    pub alias: std::time::Duration,
}

<<<<<<< HEAD
#[serde_as]
#[derive(Debug, Clone, serde::Deserialize)]
=======
/// vSMTP's system protocol configuration
#[serde_as]
#[derive(Debug, Clone, PartialEq, Eq, serde::Deserialize, serde::Serialize)]
#[serde(deny_unknown_fields)]
>>>>>>> ced6e73e
pub struct InnerSMTPConfig {
    /// should the server run without EHLO (and thus ESMTP) (default: false)
    #[serde(default)]
    pub disable_ehlo: bool,
<<<<<<< HEAD
    #[serde(default)]
    #[serde_as(as = "Option<std::collections::HashMap<DisplayFromStr, _>>")]
    pub timeout_client: Option<std::collections::HashMap<StateSMTP, DurationAlias>>,
    pub error: InnerSMTPErrorConfig,
    pub code: Option<SMTPCode>,
    pub rcpt_count_max: Option<usize>,
=======
    /// maximum delay for the next command for each step
    #[serde(default)]
    #[serde_as(as = "std::collections::HashMap<DisplayFromStr, _>")]
    pub timeout_client: std::collections::HashMap<StateSMTP, DurationAlias>,
    /// specify how the client's error should be handled
    pub error: InnerSMTPErrorConfig,
    /// maximum allowed recipients for a message
    #[serde(default = "crate::config::default::default_rcpt_count_max")]
    pub rcpt_count_max: usize,
    /// maximum number of client handled at the same time, any new connection will be closed
    ///
    /// -1 to disable
    #[serde(default = "InnerSMTPConfig::default_client_count_max")]
    pub client_count_max: i64,
>>>>>>> ced6e73e
}

/// vSMTP's application configuration
#[derive(Debug, Clone, PartialEq, Eq, serde::Deserialize, serde::Serialize)]
#[serde(deny_unknown_fields)]
pub struct InnerRulesConfig {
    /// entry point of the application
    #[serde(default = "InnerRulesConfig::default_directory")]
    pub dir: std::path::PathBuf,
    /// application's logs configuration
    #[serde(default)]
    pub logs: InnerUserLogConfig,
    /// list of defined services to be run by the application
    #[serde(default)]
    pub services: Vec<Service>,
}

<<<<<<< HEAD
#[derive(Debug, Clone, serde::Deserialize)]
pub struct InnerRulesConfig {
    pub dir: String,
}

#[derive(Debug, Clone, serde::Deserialize)]
pub struct QueueConfig {
    pub capacity: Option<usize>,
    pub retry_max: Option<usize>,
    #[serde(with = "humantime_serde", default)]
    pub cron_period: Option<std::time::Duration>,
}

#[derive(Debug, Clone, serde::Deserialize)]
pub struct InnerDeliveryConfig {
    pub queue: std::collections::HashMap<String, QueueConfig>,
}

#[derive(Debug, Clone, serde::Deserialize)]
=======
#[doc(hidden)]
#[derive(Debug, Clone, PartialEq, Eq, serde::Deserialize, serde::Serialize)]
#[serde(deny_unknown_fields)]
pub struct QueueConfig {
    pub capacity: Option<usize>,
    pub retry_max: Option<usize>,
    #[serde(with = "humantime_serde", default)]
    pub cron_period: Option<std::time::Duration>,
}

/// vSMTP's system delivery configuration
#[derive(Debug, Clone, PartialEq, Eq, serde::Deserialize, serde::Serialize)]
#[serde(deny_unknown_fields)]
pub struct InnerDeliveryConfig {
    /// path of the spool directory where the processing queues write the files
    pub spool_dir: std::path::PathBuf,
    #[doc(hidden)]
    #[serde(serialize_with = "crate::config::serializer::ordered_map")]
    pub queues: std::collections::HashMap<String, QueueConfig>,
}

/// the message sent to the client
#[derive(Debug, Clone, PartialEq, Eq, serde::Deserialize, serde::Serialize)]
#[serde(deny_unknown_fields)]
#[serde(transparent)]
pub struct Codes {
    /// key is the scenario, value is the message
    #[serde(serialize_with = "crate::config::serializer::ordered_map")]
    pub codes: std::collections::HashMap<SMTPReplyCode, String>,
}

/// The server's configuration
#[derive(Debug, Clone, PartialEq, Eq, serde::Serialize)]
#[serde(deny_unknown_fields)]
>>>>>>> ced6e73e
pub struct ServerConfig {
    /// the version required for vSMTP to parse this configuration
    #[serde(serialize_with = "crate::config::serializer::serialize_version_req")]
    pub version_requirement: semver::VersionReq,
    #[doc(hidden)]
    pub server: InnerServerConfig,
    #[doc(hidden)]
    pub log: InnerLogConfig,
    #[doc(hidden)]
    pub smtps: Option<InnerSmtpsConfig>,
    #[doc(hidden)]
    pub smtp: InnerSMTPConfig,
    #[doc(hidden)]
    pub delivery: InnerDeliveryConfig,
    #[doc(hidden)]
    pub rules: InnerRulesConfig,
<<<<<<< HEAD
    pub delivery: InnerDeliveryConfig,
}

impl Default for ServerConfig {
    fn default() -> Self {
        DEFAULT_CONFIG.clone()
    }
}

impl ServerConfig {
    pub fn prepare(&mut self) -> &Self {
        self.prepare_inner(false)
    }

    pub fn prepare_default(&mut self) -> &Self {
        self.prepare_inner(true)
    }

    fn prepare_inner(&mut self, prepare_for_default: bool) -> &Self {
        self.smtp.code =
            Some(match &self.smtp.code {
                Some(SMTPCode::Raw(raw)) => SMTPCode::Serialized(Box::new(
                    CustomSMTPCode::from_raw(raw, self, prepare_for_default),
                )),
                None => SMTPCode::Serialized(Box::new(CustomSMTPCode::from_raw(
                    &std::collections::HashMap::<_, _>::new(),
                    self,
                    prepare_for_default,
                ))),
                Some(SMTPCode::Serialized(c)) => SMTPCode::Serialized(c.clone()),
            });
        self
    }
=======
    #[doc(hidden)]
    pub reply_codes: Codes,
>>>>>>> ced6e73e
}<|MERGE_RESOLUTION|>--- conflicted
+++ resolved
@@ -1,10 +1,6 @@
 /**
  * vSMTP mail transfer agent
-<<<<<<< HEAD
- * Copyright (C) 2021 viridIT SAS
-=======
  * Copyright (C) 2022 viridIT SAS
->>>>>>> ced6e73e
  *
  * This program is free software: you can redistribute it and/or modify it under
  * the terms of the GNU General Public License as published by the Free Software
@@ -18,21 +14,8 @@
  * this program. If not, see https://www.gnu.org/licenses/.
  *
 **/
-<<<<<<< HEAD
-// TODO: have a ConfigBuilder struct
 use serde_with::{serde_as, DisplayFromStr};
 
-use crate::smtp::state::StateSMTP;
-
-use super::{
-    custom_code::{CustomSMTPCode, SMTPCode},
-    default::DEFAULT_CONFIG,
-};
-
-#[derive(Debug, Clone, serde::Deserialize)]
-=======
-use serde_with::{serde_as, DisplayFromStr};
-
 use crate::smtp::{code::SMTPReplyCode, state::StateSMTP};
 
 use super::service::Service;
@@ -40,7 +23,6 @@
 /// vSMTP's system server information
 #[derive(Debug, Clone, PartialEq, Eq, serde::Deserialize, serde::Serialize)]
 #[serde(deny_unknown_fields)]
->>>>>>> ced6e73e
 pub struct InnerServerConfig {
     /// Domain sent to the client in the 'Greetings'
     pub domain: String,
@@ -63,13 +45,9 @@
     pub thread_count: usize,
 }
 
-<<<<<<< HEAD
-#[derive(Debug, Clone, serde::Deserialize)]
-=======
 /// vSMTP's system logs information
 #[derive(Debug, Clone, PartialEq, Eq, serde::Deserialize, serde::Serialize)]
 #[serde(deny_unknown_fields)]
->>>>>>> ced6e73e
 pub struct InnerLogConfig {
     /// path of the vSMTP's system output
     #[serde(default = "InnerLogConfig::default_file")]
@@ -82,9 +60,6 @@
     pub level: std::collections::HashMap<String, log::LevelFilter>,
 }
 
-<<<<<<< HEAD
-#[derive(Debug, Clone, PartialEq, serde::Deserialize)]
-=======
 /// vSMTP's application logs information
 #[derive(Debug, Clone, PartialEq, Eq, serde::Deserialize, serde::Serialize)]
 #[serde(deny_unknown_fields)]
@@ -105,7 +80,6 @@
 ///
 /// If a TLS configuration is provided, configure how the connection should be treated
 #[derive(Debug, Copy, Clone, PartialEq, Eq, serde::Deserialize, serde::Serialize)]
->>>>>>> ced6e73e
 pub enum TlsSecurityLevel {
     /// Connection may stay in plain text for theirs transaction
     ///
@@ -115,26 +89,17 @@
     Encrypt,
 }
 
-<<<<<<< HEAD
-#[derive(Debug, Clone, serde::Deserialize)]
-=======
 /// vSMTP's TLS Server Name Identification (SNI) parameters
 #[derive(Debug, Clone, PartialEq, Eq, serde::Deserialize, serde::Serialize)]
 #[serde(deny_unknown_fields)]
->>>>>>> ced6e73e
 pub struct SniKey {
     /// name of the domain
     pub domain: String,
-<<<<<<< HEAD
-    pub private_key: String,
-    pub fullchain: String,
-=======
     /// path of the private key
     pub private_key: std::path::PathBuf,
     /// path of the certificate
     pub fullchain: std::path::PathBuf,
     /// optional requirement of the SSL/TLS protocol version for the domain
->>>>>>> ced6e73e
     pub protocol_version: Option<ProtocolVersionRequirement>,
 }
 
@@ -142,99 +107,6 @@
 #[derive(Debug, Clone, PartialEq, Eq)]
 pub struct ProtocolVersion(pub rustls::ProtocolVersion);
 
-<<<<<<< HEAD
-/// ```
-/// use vsmtp::config::server_config::ProtocolVersion;
-/// use vsmtp::config::server_config::ProtocolVersionRequirement;
-///
-/// #[derive(Debug, serde::Deserialize)]
-/// struct S {
-///     v: ProtocolVersionRequirement,
-/// }
-///
-/// let s = toml::from_str::<S>("v = \"SSLv2\"").unwrap();
-/// assert_eq!(s.v.0, vec![ProtocolVersion(rustls::ProtocolVersion::SSLv2)]);
-/// let s = toml::from_str::<S>("v = \"0x0200\"").unwrap();
-/// assert_eq!(s.v.0, vec![ProtocolVersion(rustls::ProtocolVersion::SSLv2)]);
-///
-/// let s = toml::from_str::<S>("v = \"SSLv3\"").unwrap();
-/// assert_eq!(s.v.0, vec![ProtocolVersion(rustls::ProtocolVersion::SSLv3)]);
-/// let s = toml::from_str::<S>("v = \"0x0300\"").unwrap();
-/// assert_eq!(s.v.0, vec![ProtocolVersion(rustls::ProtocolVersion::SSLv3)]);
-///
-/// let s = toml::from_str::<S>("v = \"TLSv1.0\"").unwrap();
-/// assert_eq!(s.v.0, vec![ProtocolVersion(rustls::ProtocolVersion::TLSv1_0)]);
-/// let s = toml::from_str::<S>("v = \"0x0301\"").unwrap();
-/// assert_eq!(s.v.0, vec![ProtocolVersion(rustls::ProtocolVersion::TLSv1_0)]);
-///
-/// let s = toml::from_str::<S>("v = \"TLSv1.1\"").unwrap();
-/// assert_eq!(s.v.0, vec![ProtocolVersion(rustls::ProtocolVersion::TLSv1_1)]);
-/// let s = toml::from_str::<S>("v = \"0x0302\"").unwrap();
-/// assert_eq!(s.v.0, vec![ProtocolVersion(rustls::ProtocolVersion::TLSv1_1)]);
-///
-/// let s = toml::from_str::<S>("v = \"TLSv1.2\"").unwrap();
-/// assert_eq!(s.v.0, vec![ProtocolVersion(rustls::ProtocolVersion::TLSv1_2)]);
-/// let s = toml::from_str::<S>("v = \"0x0303\"").unwrap();
-/// assert_eq!(s.v.0, vec![ProtocolVersion(rustls::ProtocolVersion::TLSv1_2)]);
-///
-/// let s = toml::from_str::<S>("v = \"TLSv1.3\"").unwrap();
-/// assert_eq!(s.v.0, vec![ProtocolVersion(rustls::ProtocolVersion::TLSv1_3)]);
-/// let s = toml::from_str::<S>("v = \"0x0304\"").unwrap();
-/// assert_eq!(s.v.0, vec![ProtocolVersion(rustls::ProtocolVersion::TLSv1_3)]);
-/// ```
-///
-/// ```
-/// use vsmtp::config::server_config::ProtocolVersion;
-/// use vsmtp::config::server_config::ProtocolVersionRequirement;
-///
-/// #[derive(Debug, serde::Deserialize)]
-/// struct S {
-///     v: ProtocolVersionRequirement,
-/// }
-///
-/// let s = toml::from_str::<S>("v = [\"TLSv1.1\", \"TLSv1.2\", \"TLSv1.3\"]").unwrap();
-/// assert_eq!(s.v.0, vec![
-///     ProtocolVersion(rustls::ProtocolVersion::TLSv1_1),
-///     ProtocolVersion(rustls::ProtocolVersion::TLSv1_2),
-///     ProtocolVersion(rustls::ProtocolVersion::TLSv1_3),
-/// ]);
-/// ```
-///
-/// ```
-/// use vsmtp::config::server_config::ProtocolVersion;
-/// use vsmtp::config::server_config::ProtocolVersionRequirement;
-///
-/// #[derive(Debug, serde::Deserialize)]
-/// struct S {
-///     v: ProtocolVersionRequirement,
-/// }
-///
-/// let s = toml::from_str::<S>("v = \"^TLSv1.1\"").unwrap();
-/// assert_eq!(s.v.0, vec![
-///     ProtocolVersion(rustls::ProtocolVersion::TLSv1_1),
-///     ProtocolVersion(rustls::ProtocolVersion::TLSv1_2),
-///     ProtocolVersion(rustls::ProtocolVersion::TLSv1_3),
-/// ]);
-///
-/// let s = toml::from_str::<S>("v = \">=SSLv3\"").unwrap();
-/// assert_eq!(s.v.0, vec![
-///     ProtocolVersion(rustls::ProtocolVersion::SSLv3),
-///     ProtocolVersion(rustls::ProtocolVersion::TLSv1_0),
-///     ProtocolVersion(rustls::ProtocolVersion::TLSv1_1),
-///     ProtocolVersion(rustls::ProtocolVersion::TLSv1_2),
-///     ProtocolVersion(rustls::ProtocolVersion::TLSv1_3),
-/// ]);
-///
-/// ```
-#[derive(Debug, Clone, PartialEq, Eq)]
-pub struct ProtocolVersionRequirement(pub Vec<ProtocolVersion>);
-
-#[derive(Debug, Clone, serde::Deserialize)]
-pub struct InnerTlsConfig {
-    pub security_level: TlsSecurityLevel,
-    pub protocol_version: ProtocolVersionRequirement,
-    pub capath: Option<String>,
-=======
 #[doc(hidden)]
 #[derive(Debug, Clone, PartialEq, Eq, serde::Serialize)]
 pub struct ProtocolVersionRequirement(pub Vec<ProtocolVersion>);
@@ -250,7 +122,6 @@
     #[doc(hidden)]
     pub capath: std::path::PathBuf,
     /// Ignore the client's ciphersuite order. Instead, choose the top ciphersuite in the server list which is supported by the client.
->>>>>>> ced6e73e
     pub preempt_cipherlist: bool,
     /// path of the certificate
     pub fullchain: std::path::PathBuf,
@@ -263,13 +134,9 @@
     pub sni_maps: Option<Vec<SniKey>>,
 }
 
-<<<<<<< HEAD
-#[derive(Debug, Clone, serde::Deserialize)]
-=======
 /// specify how the client's error should be handled
 #[derive(Debug, Clone, PartialEq, Eq, serde::Deserialize, serde::Serialize)]
 #[serde(deny_unknown_fields)]
->>>>>>> ced6e73e
 pub struct InnerSMTPErrorConfig {
     /// after counting @soft_count, the server will delay the connection (by sleeping) for a @delay duration
     ///
@@ -284,41 +151,23 @@
     pub delay: std::time::Duration,
 }
 
-<<<<<<< HEAD
-#[derive(Debug, Clone, serde::Deserialize)]
+#[doc(hidden)]
+#[derive(Debug, Clone, PartialEq, Eq, serde::Deserialize, serde::Serialize)]
 #[serde(transparent)]
-=======
-#[doc(hidden)]
-#[derive(Debug, Clone, PartialEq, Eq, serde::Deserialize, serde::Serialize)]
-#[serde(transparent)]
-#[serde(deny_unknown_fields)]
->>>>>>> ced6e73e
+#[serde(deny_unknown_fields)]
 pub struct DurationAlias {
     #[serde(with = "humantime_serde")]
     pub alias: std::time::Duration,
 }
 
-<<<<<<< HEAD
-#[serde_as]
-#[derive(Debug, Clone, serde::Deserialize)]
-=======
 /// vSMTP's system protocol configuration
 #[serde_as]
 #[derive(Debug, Clone, PartialEq, Eq, serde::Deserialize, serde::Serialize)]
 #[serde(deny_unknown_fields)]
->>>>>>> ced6e73e
 pub struct InnerSMTPConfig {
     /// should the server run without EHLO (and thus ESMTP) (default: false)
     #[serde(default)]
     pub disable_ehlo: bool,
-<<<<<<< HEAD
-    #[serde(default)]
-    #[serde_as(as = "Option<std::collections::HashMap<DisplayFromStr, _>>")]
-    pub timeout_client: Option<std::collections::HashMap<StateSMTP, DurationAlias>>,
-    pub error: InnerSMTPErrorConfig,
-    pub code: Option<SMTPCode>,
-    pub rcpt_count_max: Option<usize>,
-=======
     /// maximum delay for the next command for each step
     #[serde(default)]
     #[serde_as(as = "std::collections::HashMap<DisplayFromStr, _>")]
@@ -333,7 +182,6 @@
     /// -1 to disable
     #[serde(default = "InnerSMTPConfig::default_client_count_max")]
     pub client_count_max: i64,
->>>>>>> ced6e73e
 }
 
 /// vSMTP's application configuration
@@ -351,13 +199,9 @@
     pub services: Vec<Service>,
 }
 
-<<<<<<< HEAD
-#[derive(Debug, Clone, serde::Deserialize)]
-pub struct InnerRulesConfig {
-    pub dir: String,
-}
-
-#[derive(Debug, Clone, serde::Deserialize)]
+#[doc(hidden)]
+#[derive(Debug, Clone, PartialEq, Eq, serde::Deserialize, serde::Serialize)]
+#[serde(deny_unknown_fields)]
 pub struct QueueConfig {
     pub capacity: Option<usize>,
     pub retry_max: Option<usize>,
@@ -365,23 +209,6 @@
     pub cron_period: Option<std::time::Duration>,
 }
 
-#[derive(Debug, Clone, serde::Deserialize)]
-pub struct InnerDeliveryConfig {
-    pub queue: std::collections::HashMap<String, QueueConfig>,
-}
-
-#[derive(Debug, Clone, serde::Deserialize)]
-=======
-#[doc(hidden)]
-#[derive(Debug, Clone, PartialEq, Eq, serde::Deserialize, serde::Serialize)]
-#[serde(deny_unknown_fields)]
-pub struct QueueConfig {
-    pub capacity: Option<usize>,
-    pub retry_max: Option<usize>,
-    #[serde(with = "humantime_serde", default)]
-    pub cron_period: Option<std::time::Duration>,
-}
-
 /// vSMTP's system delivery configuration
 #[derive(Debug, Clone, PartialEq, Eq, serde::Deserialize, serde::Serialize)]
 #[serde(deny_unknown_fields)]
@@ -406,7 +233,6 @@
 /// The server's configuration
 #[derive(Debug, Clone, PartialEq, Eq, serde::Serialize)]
 #[serde(deny_unknown_fields)]
->>>>>>> ced6e73e
 pub struct ServerConfig {
     /// the version required for vSMTP to parse this configuration
     #[serde(serialize_with = "crate::config::serializer::serialize_version_req")]
@@ -423,42 +249,6 @@
     pub delivery: InnerDeliveryConfig,
     #[doc(hidden)]
     pub rules: InnerRulesConfig,
-<<<<<<< HEAD
-    pub delivery: InnerDeliveryConfig,
-}
-
-impl Default for ServerConfig {
-    fn default() -> Self {
-        DEFAULT_CONFIG.clone()
-    }
-}
-
-impl ServerConfig {
-    pub fn prepare(&mut self) -> &Self {
-        self.prepare_inner(false)
-    }
-
-    pub fn prepare_default(&mut self) -> &Self {
-        self.prepare_inner(true)
-    }
-
-    fn prepare_inner(&mut self, prepare_for_default: bool) -> &Self {
-        self.smtp.code =
-            Some(match &self.smtp.code {
-                Some(SMTPCode::Raw(raw)) => SMTPCode::Serialized(Box::new(
-                    CustomSMTPCode::from_raw(raw, self, prepare_for_default),
-                )),
-                None => SMTPCode::Serialized(Box::new(CustomSMTPCode::from_raw(
-                    &std::collections::HashMap::<_, _>::new(),
-                    self,
-                    prepare_for_default,
-                ))),
-                Some(SMTPCode::Serialized(c)) => SMTPCode::Serialized(c.clone()),
-            });
-        self
-    }
-=======
     #[doc(hidden)]
     pub reply_codes: Codes,
->>>>>>> ced6e73e
 }